--- conflicted
+++ resolved
@@ -121,18 +121,12 @@
     else:
         model = Model(devset.num_features, n_chars+1).to(device)
 
-<<<<<<< HEAD
-=======
     print("made model")
->>>>>>> 14afb864
     if FLAGS.log_neptune:
         run = neptune.init_run(
         project="neuro/Gaddy",    
         api_token=os.environ["NEPTUNE_API_TOKEN"])  
-<<<<<<< HEAD
-=======
         print("logging to neptune")
->>>>>>> 14afb864
 
     logging.info(model)
     model_parameters  = filter(lambda p: p.requires_grad, model.parameters())
