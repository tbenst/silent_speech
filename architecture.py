import random
import torch, numpy as np
from torch import nn
import torch.nn.functional as F
from transformer import TransformerEncoderLayer
from data_utils import combine_fixed_length, decollate_tensor

import sys, os, jiwer
import pytorch_lightning as pl, torchmetrics
from torchaudio.models.decoder import ctc_decoder
from s4 import S4
from data_utils import TextTransform
from magneto.models.hyena import HyenaOperator
from flash_attn.modules.block import Block
from magneto.models.s4d import S4D

from pytorch_lightning.profilers import PassThroughProfiler
from dataclasses import dataclass
from typing import Tuple, List
from dataloaders import split_batch_into_emg_neural_audio
from contrastive import \
    nobatch_cross_contrastive_loss, supervised_contrastive_loss, SupConLoss
from typing import Tuple
from pytorch_lightning.loggers import NeptuneLogger
from align import align_from_distances

from collections import defaultdict

import gc
import logging

MODEL_SIZE = 768 # number of hidden dimensions
NUM_LAYERS = 6 # number of layers
DROPOUT = .2 # dropout

def layer_norm(
    x: torch.Tensor, dim: Tuple[int] = None, eps: float = 0.00001
) -> torch.Tensor:
    """
    Layer normalization as described in https://arxiv.org/pdf/1607.06450.pdf.
    
    Supports inputs of any shape, where first dimension is the batch. Does not
    apply elementwise affine transformation.
    
    https://stackoverflow.com/questions/59830168/layer-normalization-in-pytorch
    """
    if dim is None:
        # all except batch
        dim = tuple(range(1, len(x.shape)))
    mean = torch.mean(x, dim=dim, keepdim=True)
    var = torch.var(x, dim=dim, keepdim=True, correction=0)
    return (x - mean) / torch.sqrt(var + eps)

class LayerNorm(nn.Module):
    def __init__(self, dim: Tuple[int] = None, eps: float = 0.00001):
        super().__init__()
        self.dim = dim
        self.eps = eps
        
    def forward(self, x):
        return layer_norm(x, dim=self.dim, eps=self.eps)

class ResBlock(nn.Module):
    def __init__(self, num_ins, num_outs, stride=1, pre_activation=False,
                 beta:float=1.):
        super().__init__()

        self.conv1 = nn.Conv1d(num_ins, num_outs, 3, padding=1, stride=stride)
        self.norm1 = nn.BatchNorm1d(num_outs)
        self.conv2 = nn.Conv1d(num_outs, num_outs, 3, padding=1)
        self.norm2 = nn.BatchNorm1d(num_outs)
        # self.act = nn.ReLU()
        self.act = nn.GELU() # TODO: test which is better
        self.beta = beta

        if stride != 1 or num_ins != num_outs:
            self.residual_path = nn.Conv1d(num_ins, num_outs, 1, stride=stride)
            self.res_norm = nn.BatchNorm1d(num_outs)
            if pre_activation:
                self.skip = nn.Sequential(
                    self.res_norm, self.residual_path)
            else:
                self.skip = nn.Sequential(
                    self.residual_path, self.res_norm)
        else:
            self.skip = nn.Identity()
            
        # ResNet v2 style pre-activation https://arxiv.org/pdf/1603.05027.pdf
        self.pre_activation = pre_activation
        
        if pre_activation:
            self.block = nn.Sequential(
                self.norm1, self.act,
                self.conv1,
                self.norm2, self.act,
                self.conv2
            )
        else:
            self.block = nn.Sequential(
                self.conv1,
                self.norm1, self.act,
                self.conv2,
                self.norm2
            )

    def forward(self, x):
        # logging.warning(f"ResBlock forward pass. x.shape: {x.shape}")
        res = self.block(x) * self.beta
        x = self.skip(x)
        
        if self.pre_activation:
            return x + res
        else:
            return self.act(x + res)
    
    
class Model(pl.LightningModule):
    def __init__(self, model_size, dropout, num_layers, num_outs, text_transform: TextTransform,
                 steps_per_epoch, epochs, lm_directory, num_aux_outs=None, lr=3e-4,
                 learning_rate_warmup = 1000, profiler = None, weight_decay=0.0):
        super().__init__()
        self.profiler = profiler or PassThroughProfiler()
        self.conv_blocks = nn.Sequential(
            ResBlock(8, model_size, 2),
            ResBlock(model_size, model_size, 2),
            ResBlock(model_size, model_size, 2),
        )
        self.w_raw_in = nn.Linear(model_size, model_size)
        encoder_layer = TransformerEncoderLayer(d_model=model_size, nhead=8, relative_positional=True, 
                                                relative_positional_distance=100, dim_feedforward=3072, dropout=dropout)
        self.transformer = nn.TransformerEncoder(encoder_layer, num_layers)
        self.w_out       = nn.Linear(model_size, num_outs)

        self.has_aux_out = num_aux_outs is not None
        if self.has_aux_out:
            self.w_aux = nn.Linear(model_size, num_aux_outs)
            
        self.seqlen = 600
        self.lr = lr
        self.target_lr = lr # will not mutate
        self.learning_rate_warmup = learning_rate_warmup
        self.epochs = epochs
        self.steps_per_epoch = steps_per_epoch
        
        # val/test procedure...
        self.text_transform = text_transform
        self.n_chars = len(text_transform.chars)
        self.lm_directory = lm_directory
        self.lexicon_file = os.path.join(lm_directory, 'lexicon_graphemes_noApostrophe.txt')
        self._init_ctc_decoder()
        
        self.step_target = []
        self.step_pred = []
        self.weight_decay = weight_decay

    def _init_ctc_decoder(self):
        self.ctc_decoder = ctc_decoder(
            lexicon = self.lexicon_file,
            tokens  = self.text_transform.chars + ['_'],
            lm      = os.path.join(self.lm_directory, '4gram_lm.bin'),
            blank_token = '_',
            sil_token   = '|',
            nbest       = 1,
            lm_weight   = 2, # default is 2; Gaddy sets to 1.85
            #word_score  = -3,
            #sil_score   = -2,
            beam_size   = 150  # SET TO 150 during inference
        )


    def forward(self, x_raw):
        # x shape is (batch, time, electrode)

        if self.training:
            r = random.randrange(8)
            if r > 0:
                x_raw[:,:-r,:] = x_raw[:,r:,:] # shift left r
                x_raw[:,-r:,:] = 0
        
        x_raw = x_raw.transpose(1,2) # put channel before time for conv
        # print(f"before conv: {x_raw.shape=}")
        x_raw = self.conv_blocks(x_raw)
        # print(f"after conv: {x_raw.shape=}")
        x_raw = x_raw.transpose(1,2)
        x_raw = self.w_raw_in(x_raw)

        x = x_raw
        x = x.transpose(0,1) # put time first
        # print(f"before transformer: {x.shape=}")
        x = self.transformer(x)
        x = x.transpose(0,1)

        if self.has_aux_out:
            aux_out = self.w_aux(x)
        
        x = F.log_softmax(self.w_out(x), -1)
        if self.has_aux_out:
            return x, aux_out
        else:
            return x
        # before conv: x_raw.shape=torch.Size([4, 8, 4800])
        # after conv: x_raw.shape=torch.Size([4, 768, 600])
        # before transformer: x.shape=torch.Size([600, 4, 768])
        # after w_out: x.shape=torch.Size([4, 600, 38])
        
        # before conv: x_raw.shape=torch.Size([1, 8, 14568])
        # after conv: x_raw.shape=torch.Size([1, 768, 1821])
        # before transformer: x.shape=torch.Size([1821, 1, 768])
        # after w_out: x.shape=torch.Size([1, 1821, 38])
        
        # before conv: x_raw.shape=torch.Size([1, 8, 4800])
        # after conv: x_raw.shape=torch.Size([1, 768, 600])
        # before transformer: x.shape=torch.Size([600, 1, 768])
        # after w_out: x.shape=torch.Size([1, 600, 38])
        
        # before conv: x_raw.shape=torch.Size([1, 8, 2776])
        # after conv: x_raw.shape=torch.Size([1, 768, 347])
        # before transformer: x.shape=torch.Size([347, 1, 768])
        # after w_out: x.shape=torch.Size([1, 347, 38])
        
        
    def calc_loss(self, batch):
        X     = combine_fixed_length(batch['emg'], self.seqlen)
        X_raw = combine_fixed_length(batch['raw_emg'], self.seqlen*8)
        bz = X.shape[0]
    
        pred = self(X_raw)

        # seq first, as required by ctc
        pred = nn.utils.rnn.pad_sequence(decollate_tensor(pred, batch['lengths']), batch_first=False) 
        y    = nn.utils.rnn.pad_sequence(batch['text_int'], batch_first=True)
        loss = F.ctc_loss(pred, y, batch['lengths'], batch['text_int_lengths'], blank=self.n_chars)
        
        if torch.isnan(loss) or torch.isinf(loss):
            # print('batch:', batch_idx)
            print('Isnan output:',torch.any(torch.isnan(pred)))
            print('Isinf output:',torch.any(torch.isinf(pred)))
            # raise ValueError("NaN/Inf detected in loss")
            
        return loss, bz
    
    def _beam_search_step(self, batch):
        "Repeatedly called by validation_step & test_step. Impure function!"
        X_raw = batch['raw_emg'][0].unsqueeze(0)

        pred  = self(X_raw).cpu()

        beam_results = self.ctc_decoder(pred)
        pred_text    = ' '.join(beam_results[0][0].words).strip().lower()
        b0 = batch['text'][0]
        if len(batch['text'][0]) == 1:
            # index twice for gaddy's collate function
            target_text  = self.text_transform.clean_2(b0[0])
        else:
            # Only index once for new collate function
            target_text  = self.text_transform.clean_2(b0)

        return target_text, pred_text
    
    def on_train_epoch_start(self):
        # bad separation of concerns / composability,
        # but this seems forced by pytorch lightning
        # maybe should use Fabric in the future..
        if self.trainer.datamodule is not None:
            try:
                self.trainer.datamodule.TrainBatchSampler.set_epoch(self.current_epoch)
                logging.debug(f"set epoch to {self.current_epoch=}")
            except:
                # not all datamodules have a TrainBatchSampler, or a set_epoch method
                pass
    
    def training_step(self, batch, batch_idx):
        loss, bz = self.calc_loss(batch)
        self.log("train/loss", loss, on_step=False, on_epoch=True, logger=True, prog_bar=True, batch_size=bz)
        return loss
    
    def on_validation_epoch_start(self):
        # self.profiler.start(f"validation loop")
        self._init_ctc_decoder()
    
    def validation_step(self, batch, batch_idx):
        loss, bz = self.calc_loss(batch)
        target_text, pred_text = self._beam_search_step(batch)
        assert len(batch['emg']) == 1, "Currently only support batch size of 1 for validation"
        if len(target_text) > 0:
            self.step_target.append(target_text)
            self.step_pred.append(pred_text)
            
        self.log("val/loss", loss, prog_bar=True, batch_size=bz)
        return loss
    
    def on_validation_epoch_end(self) -> None:
        # TODO: this may not be implemented correctly for DDP
        logging.warning(f"start on_validation_epoch_end")
        step_target = []
        step_pred = []
        for t,p in zip(self.step_target, self.step_pred):
            if len(t) > 0:
                step_target.append(t)
                step_pred.append(p)
            else:
                print("WARN: got target length of zero during validation.")
            if len(p) == 0:
                print("WARN: got prediction length of zero during validation.")
        logging.warning(f"on_validation_epoch_end: calc wer")
        wer = jiwer.wer(step_target, step_pred)
        self.step_target.clear()
        self.step_pred.clear()
        self.log("val/wer", wer, prog_bar=True, sync_dist=True)
        # self.profiler.stop(f"validation loop")
        # self.profiler.describe()
        logging.warning(f"on_validation_epoch_end: gc.collect()")
        gc.collect()
        torch.cuda.empty_cache() # TODO: see if fixes occasional freeze...?

    def test_step(self, batch, batch_idx):
        loss, bz = self.calc_loss(batch)
        target_text, pred_text = self._beam_search_step(batch)
        if len(target_text) > 0:
            self.step_target.append(target_text)
            self.step_pred.append(pred_text)
        self.log("test/loss", loss, prog_bar=True, batch_size=bz)
        return loss
    
    def on_test_epoch_end(self) -> None:
        wer = jiwer.wer(self.step_target, self.step_pred)
        self.step_target.clear()
        self.step_pred.clear()
        self.log("test/wer", wer, prog_bar=True)

    def configure_optimizers(self):
        initial_lr = self.target_lr/self.learning_rate_warmup
        
        # for FSDP
        optimizer = torch.optim.AdamW(self.trainer.model.parameters(), lr=initial_lr,
                                      weight_decay=self.weight_decay)

        scheduler = torch.optim.lr_scheduler.MultiStepLR(optimizer,
            milestones=[
                125 * self.steps_per_epoch,
                150  * self.steps_per_epoch,
                175 * self.steps_per_epoch],
            gamma=.5)
        lr_scheduler = {'scheduler': scheduler, 'interval': 'step'}

        return {'optimizer': optimizer, 'lr_scheduler': lr_scheduler}
    
    
    def set_lr(self, new_lr):
        optimizer = self.optimizers().optimizer
        for param_group in optimizer.param_groups:
            param_group['lr'] = new_lr
            
    def lr_scheduler_step(self, scheduler, metric):
        # warmup per Gaddy

        # print(f"lr_scheduler_step: {self.global_step=}")
        # optimizer = self.optimizers().optimizer
        # for param_group in optimizer.param_groups:
        #     print(f"lr: {param_group['lr']}")
        if metric is None:
            scheduler.step()
        else:
            scheduler.step(metric)

        # TODO:  switch to a new (proper) scheduler that supports
        # linear warmup and gamma decay

        # linear warmup
        if self.global_step <= self.learning_rate_warmup:
            new_lr = self.global_step*self.target_lr/self.learning_rate_warmup
            self.set_lr(new_lr)


class S4Layer(nn.Module):
    """
    https://github.com/HazyResearch/state-spaces/blob/ab287c63f4938a76d06a6b6868ee4a7163b50b05/example.py
    
    Abstraction layer that gives more fine-grained control over S4 design. 
    This module has a S4Kernel, dropout, and layer norm.
    """
    def __init__(self, model_size, dropout, s4_dropout = None, diagonal = False, prenorm = False):
        super().__init__()
                  
        self.model_size = model_size
        self.s4_dropout = dropout if s4_dropout is None else s4_dropout
        
        if diagonal:
            self.s4_layer = S4(model_size, dropout=self.s4_dropout, bidirectional = True, transposed=True, 
                               lr=None, mode = 'diag', measure = 'diag-inv', disc='zoh', real_type='exp')       
        else:
            self.s4_layer = S4(model_size, dropout=self.s4_dropout, bidirectional = True, transposed=True, lr=None)

        self.norm     = nn.LayerNorm(model_size)
        self.dropout  = nn.Dropout1d(dropout)
        #self.dropout  = nn.Dropout(dropout)
        self.prenorm  = prenorm
        
    def forward(self, x):
        """
        Input x is list of tensors with shape (B, L, d_input)
        Returns tensor of same size.
        """

        x = x.transpose(-1, -2)  # (B, L, d_model) -> (B, d_model, L)
        z = x
        
        if self.prenorm: # Prenorm
            z = self.norm(z.transpose(-1, -2)).transpose(-1, -2)

        # Apply S4 block: we ignore the state input and output
        z, _ = self.s4_layer(z)

        # Dropout on the output of the S4 block
        z = self.dropout(z)

        # Residual connection
        x = z + x

        if not self.prenorm:
            # Postnorm
            x = self.norm(x.transpose(-1, -2)).transpose(-1, -2)

        x = x.transpose(-1, -2)

        return x
        
        
    
        
        
class S4Model(nn.Module):
    def __init__(self, num_features, num_outs, num_aux_outs=None):
        super().__init__()
        self.prenorm  = False 
        self.diagonal = False
        
        # Linear encoder
        self.encoder = nn.Sequential(
            nn.Linear(8, MODEL_SIZE),
            nn.Softsign(),
            nn.Linear(8, MODEL_SIZE)
        )
        
        
        # Stack S4 layers as residual blocks
        self.s4_layers = nn.ModuleList()
        self.norms     = nn.ModuleList()
        self.dropouts  = nn.ModuleList()
        self.linears   = nn.ModuleList()
        for i in range(NUM_LAYERS):
            if i > 2:
                s4_dropout = DROPOUT
            #   # channels = 2
            #else:
                s4_dropout = 0
            #  #  channels = 3
            
            s4_dropout = DROPOUT
            
            dropout = DROPOUT
            self.s4_layers.append(S4Layer(MODEL_SIZE, dropout, s4_dropout = s4_dropout))
        
        self.w_out = nn.Linear(MODEL_SIZE, num_outs)
        
        self.has_aux_out = num_aux_outs is not None
        if self.has_aux_out:
            self.w_aux = nn.Linear(MODEL_SIZE, num_aux_outs)

            
    def forward(self, x_raw):
        # x shape is (batch, time, electrode)

        if self.training:
            r = random.randrange(8)
            if r > 0:
                x_raw[:,:-r,:] = x_raw[:,r:,:] # shift left r
                x_raw[:,-r:,:] = 0
                
        x = self.encoder(x_raw)                
                                  
        for i, layer in enumerate(self.s4_layers):
            x = layer(x)
            
            #if i == 2 or i == 4 or i == 6:
            #    x = x[:, ::2, :] # 8x downsampling
            if i <= 2:
                x = x[:, ::2, :]
                                
        if self.has_aux_out:
            return self.w_out(x), self.w_aux(x)
        else:
            return self.w_out(x)
        
sys.path.append('/home/users/ghwilson/repos/safari/src/models/sequence/')
sys.path.append('/home/users/ghwilson/repos/safari/')
try:
    from h3 import H3
except:
    print('Could not import H3')

class H3Model(nn.Module):
    def __init__(self, num_features, num_outs, num_aux_outs=None):
        super().__init__()
        self.prenorm = False 
        
        # Linear encoder
        self.encoder = nn.Linear(8, MODEL_SIZE)
        
        # Stack S4 layers as residual blocks
        self.h3_layers = nn.ModuleList()
        self.norms     = nn.ModuleList()
        self.dropouts  = nn.ModuleList()
        self.linears   = nn.ModuleList()
        for i in range(NUM_LAYERS):
            self.h3_layers.append(
                H3(d_model = MODEL_SIZE, dropout=DROPOUT, lr=None)
            )
            self.norms.append(nn.LayerNorm(MODEL_SIZE))
            self.dropouts.append(nn.Dropout1d(DROPOUT))
        
        self.w_out = nn.Linear(MODEL_SIZE, num_outs)
        
        self.has_aux_out = num_aux_outs is not None
        if self.has_aux_out:
            self.w_aux = nn.Linear(MODEL_SIZE, num_aux_outs)

            
    def forward(self, x_raw):
        # x shape is (batch, time, electrode)

        if self.training:
            r = random.randrange(8)
            if r > 0:
                x_raw[:,:-r,:] = x_raw[:,r:,:] # shift left r
                x_raw[:,-r:,:] = 0
                
        x = self.encoder(x_raw) 
        #x = x.transpose(-1, -2)  # (B, L, d_model) -> (B, d_model, L)
        for i, (layer, norm, dropout) in enumerate(zip(self.h3_layers, self.norms, self.dropouts)):

            z = x
            if self.prenorm:
                # Prenorm
                z = norm(z)

            # Apply H3 block
           # print(z.shape)
            z  = layer(z)
           # print('Passed layer', i)
           # print(z.shape)
            
            # Dropout on the output of the S4 block
            z = dropout(z)

            # Residual connection
            x = z + x
        
            if not self.prenorm:
                # Postnorm
                x = norm(x)

            if i < 3:
                x = x[:, ::2, :]
                
       # x = x.transpose(-1, -2)

        if self.has_aux_out:
            return self.w_out(x), self.w_aux(x)
        else:
            return self.w_out(x)

def is_str(s):
    return isinstance(s, str) or isinstance(s, np.str_) or isinstance(s, np.unicode_)

# TODO: refactor batching dispatch logic in forward, and replace neual/audio/emg
# encoder with a single Module that dispatches to the appropriate encoder
# we can rid ourselves of emg_encoder, audio_encoder, neural_encoder, etc.
class LinearDispatch(nn.Module):
    """Based on a class label, dispatch to a linear layer.
    
    Attributes:
        classes (List[str]): The list of classes for dispatching.
        layers (nn.ModuleDict): Dictionary of linear layers for each class.
    """
    def __init__(self, classes:List[str], in_features:int, out_features:int):
        """Initializes the LinearDispatch with given classes, features and output size.
        
        Args:
            classes (List[str]): List of classes.
            in_features (int): Number of features in the input.
            out_features (int): Number of outputs from the linear layer.
        """
        super().__init__()
        # module name can't contain "."
        self.classes = list(map(self.sanitize_name, classes))
        self.out_features = out_features
        self.layers = nn.ModuleDict({
            c: nn.Linear(in_features, out_features) for c in self.classes
        })
        
    def sanitize_name(self, c:str) -> str:
        """Sanitizes a class string to be a valid module name.
        
        Args:
            c (str): Class string.
            
        Returns:
            str: Sanitized class string.
        """
        assert c != "", "Class string cannot be empty"
        assert is_str(c), f"Class string must be a string but got {type(c)}"
        return c.replace(".","_")
        
    def forward(self, x: torch.Tensor, classes: List[str]) -> torch.Tensor:
        """Splits the batch into class_batches, then apply the appropriate linear layer,
        then concatenate the results back together in the same order.
        
        Args:
            x (torch.Tensor): Input tensor of shape (batch x ... x features).
            classes (List[str]): A batch of class labels.
            
        Returns:
            torch.Tensor: Processed tensor.
            
        
        Usage:
            x = torch.ones(5, 8)
            sessions = ['arst', 'ad', 'arst', 'ad', 'wqf']
            layer = LinearDispatch(sessions, 8, 4)
            layer(x, sessions)
        """
        assert len(x) == len(classes), "Batch size must be the same for x and classes"
        class_batches = {c: [] for c in self.classes}

        for i, c in enumerate(classes):
            new_c = self.sanitize_name(c)
            if new_c not in self.classes:
                raise ValueError(f"Unexpected class {c}")
            class_batches[new_c].append(i)
        
        # Initialize the return tensor and populate it with the processed class outputs.
        out = torch.zeros((*x.shape[:-1], self.out_features), dtype=x.dtype, device=x.device)

        for c, indices in class_batches.items():
            if indices:  # Only process if there are indices for this class
                batch_for_class = x[indices]  # This gets the corresponding rows for this class
                out[indices] = self.layers[c](batch_for_class)
        
        return out


@dataclass
class MONAConfig:
    steps_per_epoch:int
    lm_directory:str
    num_outs:int
    input_channels:int = 8
    learning_rate:float = 3e-4 # also sets initial s4 lr
    weight_decay:float = 0.01
    warmup_steps:int = None # warmup by backward steps
    batch_size:int = 12 # not necessary depending on batch sampler
    num_workers:int = 0
    num_train_epochs:int = 200
    gradient_accumulation_steps:int = 1
    sample_rate:int = 16000
    precision:str = "16-mixed"
    seqlen:int = 600
    attn_layers:int = 6
    d_model:int = 768 # original Gaddy
    # https://iclr-blog-track.github.io/2022/03/25/unnormalized-resnets/#balduzzi17shattered
    beta:float = 1 / np.sqrt(2) # adjust resnet initialization
    neural_input_features:int = 1280
    neural_reduced_features:int = 256 # reduce 1280 down to this features
    
    cross_nce_lambda:float = 1.0 # how much to weight the latent loss
    audio_lambda:float = 1.0 # how much to weight the audio->text loss
    neural_lambda:float = 1.0 # how much to weight the neural->text loss
    sup_nce_lambda:float = 0.1

    d_inner:int = 3072 # original Gaddy
    prenorm:bool = False
    dropout:float = 0.2
    in_channels:int = 8
    out_channels:int = 80
    resid_dropout:float = 0.0
    max_len:int = 480000
    num_heads:int = 8
    fixed_length:bool = False # gaddy style fixed length of combining examples
    constant_offset_sd:float = 1.0
    white_noise_sd:float = 0.2
    
    def __post_init__(self):
        if self.warmup_steps is None:
            self.warmup_steps = 500 // self.gradient_accumulation_steps

class MONA(Model):
    "Multimodal Orofacial Neural Audio"
    
    def __init__(self, cfg:MONAConfig, text_transform:TextTransform,
                 profiler = None, no_emg=False, no_audio=False, sessions:List[str]=None):
        pl.LightningModule.__init__(self)
        self.profiler = profiler or PassThroughProfiler()
        
        if sessions is not None:
            self.use_session_input_encoder = True
            self.session_input_encoder = LinearDispatch(sessions,
                cfg.neural_input_features, cfg.neural_reduced_features)
        else:
            self.use_session_input_encoder = False
            self.neural_input_encoder = nn.Linear(cfg.neural_input_features,
                                                  cfg.neural_reduced_features)
            
        self.neural_input_dropout = nn.Dropout(0.4)
        self.neural_input_act = nn.Softsign()
        
        if not no_emg:
            self.emg_conv_blocks = nn.Sequential(
                ResBlock(cfg.input_channels, cfg.d_model, 2, pre_activation=False,
                    beta=cfg.beta),
                ResBlock(cfg.d_model, cfg.d_model, 2, pre_activation=False,
                    beta=cfg.beta**2),
                ResBlock(cfg.d_model, cfg.d_model, 2, pre_activation=False,
                    beta=cfg.beta**3)
            )
        if not no_audio:
            self.audio_conv_blocks = nn.Sequential(
                ResBlock(80, cfg.d_model, beta=cfg.beta), # 80 mel freq cepstrum coefficients
                ResBlock(cfg.d_model, cfg.d_model, beta=cfg.beta**2),
                ResBlock(cfg.d_model, cfg.d_model, beta=cfg.beta**3)
            )
        self.neural_conv_blocks = nn.Sequential(
            # TODO: should we do a 2D conv here..? T x C x F,
            # where C is the number of electrodes (256)
            # and F is the number of features (5)
            # could even do a 3D conv with spatial info, T x H x W x C x F
            ResBlock(cfg.neural_reduced_features, cfg.d_model, beta=cfg.beta), # 1280 neural features (5 * 256 channels)
            ResBlock(cfg.d_model, cfg.d_model, beta=cfg.beta**2),
            ResBlock(cfg.d_model, cfg.d_model, beta=cfg.beta**3)
        )
        
        # equivalent to w_raw_in in Gaddy's model
        # affine=False so emg&audio latent are both unit norm
        if not no_emg:
            self.emg_latent_linear = nn.Linear(cfg.d_model, cfg.d_model)
            self.emg_latent_norm = nn.BatchNorm1d(cfg.d_model, affine=False)
        self.neural_latent_norm = nn.BatchNorm1d(cfg.d_model, affine=False)
        self.neural_latent_linear = nn.Linear(cfg.d_model, cfg.d_model)
        if not no_audio:
            self.audio_latent_norm = nn.BatchNorm1d(cfg.d_model, affine=False)
            self.audio_latent_linear = nn.Linear(cfg.d_model, cfg.d_model)
        encoder_layer = TransformerEncoderLayer(d_model=cfg.d_model,
            nhead=cfg.num_heads, relative_positional=True,
            relative_positional_distance=100, dim_feedforward=cfg.d_inner,
            dropout=cfg.dropout,
            # beta=1/np.sqrt(2)
            )
        self.transformer = nn.TransformerEncoder(encoder_layer, cfg.attn_layers)
        self.w_out       = nn.Linear(cfg.d_model, cfg.num_outs)
            
        self.seqlen = cfg.seqlen
        self.lr = cfg.learning_rate
        self.target_lr = cfg.learning_rate # will not mutate
        self.learning_rate_warmup = cfg.warmup_steps
        self.epochs = cfg.num_train_epochs
        self.weight_decay = cfg.weight_decay
        
        # val/test procedure...
        self.text_transform = text_transform
        self.n_chars = len(text_transform.chars)
        self.lm_directory = cfg.lm_directory
        self.lexicon_file = os.path.join(cfg.lm_directory, 'lexicon_graphemes_noApostrophe.txt')
        self._init_ctc_decoder()
        self.cross_nce_lambda = cfg.cross_nce_lambda
        self.audio_lambda = cfg.audio_lambda
        self.neural_lambda = cfg.neural_lambda
        self.steps_per_epoch = cfg.steps_per_epoch
        
        self.step_target = []
        self.step_pred = []
        self.sup_nce_lambda = cfg.sup_nce_lambda
        
        self.fixed_length = cfg.fixed_length
        
        # self.supervised_contrastive_loss = SupConLoss(temperature=0.1)
    
    def emg_encoder(self, x):
        "Encode emg (B x T x C) into a latent space (B x T/8 x D)"
        # print(f"emg_encoder: {x.shape=}")
        x = x.transpose(1,2) # put channel before time for conv
        x = self.emg_conv_blocks(x)
        x = x.transpose(1,2)
        x = self.emg_latent_linear(x)
        logging.info(f"emg_encoder pre-norm: {x.shape=}")
        # TODO: unlike Gaddy, I believe we added this norm before the latent
        # for our best 26.7% WER, should uncomment these three lines...
        x = x.transpose(1,2) # channel first for batchnorm
        x = self.emg_latent_norm(x)
        x = x.transpose(1,2) # B x T/8 x C
        return x
    
    def neural_encoder(self, x, sessions=None):
        "Encode neural (B x T x C) into a latent space (B x Tau x D)"
<<<<<<< HEAD
        x = x.transpose(1,2)
        x = self.neural_pre_norm(x)
        x = x.transpose(1,2)
        if self.use_session_input_encoder:
=======
        if not sessions is None:
>>>>>>> b19e8dc2
            x = self.session_input_encoder(x, sessions)
        else:
            x = self.neural_input_encoder(x) # reduce number of inputs
        x = self.neural_input_dropout(x)
        x = self.neural_input_act(x)
        x = x.transpose(1,2)
        x = self.neural_conv_blocks(x)
        x = x.transpose(1,2)
        x = self.neural_latent_linear(x)
        # logging.info(f"neural_encoder pre-norm: {x.shape=}")
        x = x.transpose(1,2) # channel first for batchnorm
        x = self.neural_latent_norm(x)
        x = x.transpose(1,2) # B x T/8 x C
        return x     

        
    def audio_encoder(self, x):
        "Encode audio (B x T x C) into a latent space (B x T/8 x D)"
        x = x.transpose(1,2) # put channel before time for conv
        x = self.audio_conv_blocks(x)
        x = x.transpose(1,2)
        x = self.audio_latent_linear(x)
        logging.info(f"audio_encoder pre-norm: {x.shape=}")
        x = x.transpose(1,2) # channel first for batchnorm
        x = self.audio_latent_norm(x)
        x = x.transpose(1,2) # B x T/8 x C
        return x     
        
    def decoder(self, x):
        """Predict characters from latent space (B x T/8 x D)"""
        x = x.transpose(0,1) # put time first
        # print(f"before transformer: {x.shape=}")
        x = self.transformer(x)
        x = x.transpose(0,1)
        x = self.w_out(x)
        return F.log_softmax(x,2)

    def augment_shift(self, x):
        if self.training:
            xnew = x.clone() # unclear why need this here but gaddy didn't
            r = random.randrange(8)
            if r > 0:
                xnew[:,:-r,:] = x[:,r:,:] # shift left r
                xnew[:,-r:,:] = 0
            return xnew
        else:
            return x
        
    def emg_forward(self, x):
        "Predict characters from emg (B x T x C)"
        x = self.augment_shift(x)
        z = self.emg_encoder(x) # latent space
        return self.decoder(z), z
    
    def neural_forward(self, x, sessions=None):
        """Predict characters from neural features (B x Tau x 1280)
        
        20ms frames for neural
        
        """
        z = self.neural_encoder(x, sessions=sessions) # latent space
        return self.decoder(z), z

    def audio_forward(self, x):
        "Predict characters from audio mel spectrogram (B x T/8 x 80)"
        z = self.audio_encoder(x) # latent space
        return self.decoder(z), z
    
    def forward(self, emg:List[torch.Tensor], neural:List[torch.Tensor], audio:List[torch.Tensor],
                length_emg, length_neural, length_audio, sessions=None, fixed_length=None):
        """Group x by task and predict characters for the batch.
        
        Note that forward will call combine_fixed_length, re-splitting the batch into
        self.seqlen chunks. I believe this is done to avoid having to pad the batch to the max,
        which also may quadratically reduce memory usage due to attention. This is prob okay for
        training, but for inference we want to use the full sequence length."""
        if fixed_length is None:
            fixed_length = self.fixed_length
        if len(emg) > 0:
            # print(f"FORWARD emg shape: {[e.shape for e in emg]=}")
            if fixed_length:
                emg = combine_fixed_length(emg, self.seqlen*8)
            else:
                emg = nn.utils.rnn.pad_sequence(emg, batch_first=True)
            # logging.debug(f"FORWARD emg shape: {emg.shape}")
            emg_pred, emg_z = self.emg_forward(emg)
            emg_bz = len(emg) # batch size not known until after combine_fixed_length
            length_emg = [l // 8 for l in length_emg]
            # logging.debug(f"before decollate {len(emg_pred)=}, {emg_pred[0].shape=}")
            if fixed_length:
                emg_pred = decollate_tensor(emg_pred, length_emg)
                emg_z = decollate_tensor(emg_z, length_emg)
            # logging.debug(f"after decollate {len(emg_pred)=}, {emg_pred[0].shape=}")
            # logging.debug(f"before decollate {len(emg_z)=}, {emg_z[0].shape=}")
            # # TODO: perhaps we shouldn't decollate z, since we need to use it cross contrastive loss
            # INFO: but we have to decollate or else we don't know which audio to pair with which emg
            # logging.debug(f"after decollate {len(emg_z)=}, {emg_z[0].shape=}")
        else:
            emg_pred, emg_z, emg_bz = None, None, 0
            
        if len(neural) > 0:
            if fixed_length:
                neural = combine_fixed_length(neural, self.seqlen)
            else:
                neural = nn.utils.rnn.pad_sequence(neural, batch_first=True)
            # logging.debug(f"FORWARD neural shape: {neural.shape}")
            neural_pred, neural_z = self.neural_forward(neural, sessions=sessions)
            neural_bz = len(neural)
            if fixed_length:
                neural_pred = decollate_tensor(neural_pred, length_neural)
                neural_z = decollate_tensor(neural_z, length_neural)
        else:
            raise ValueError("Expecting neural right now")
            neural_pred, neural_z, neural_bz = None, None, 0

        if len(audio) > 0:
            if fixed_length:
                audio = combine_fixed_length(audio, self.seqlen)
            else:
                audio = nn.utils.rnn.pad_sequence(audio, batch_first=True)
            # logging.debug(f"FORWARD audio shape: {audio.shape}")
            audio_pred, audio_z = self.audio_forward(audio)
            audio_bz = len(audio)
            if fixed_length:
                audio_pred = decollate_tensor(audio_pred, length_audio)
                audio_z = decollate_tensor(audio_z, length_audio)
        else:
            audio_pred, audio_z, audio_bz = None, None, 0
        
        # logging.debug("finished FORWARD")
        return (emg_pred, neural_pred, audio_pred), (emg_z, neural_z, audio_z), \
               (emg_bz, neural_bz, audio_bz)
        
    def ctc_loss(self, pred, target, pred_len, target_len):
        # INFO: Gaddy passes emg length, but shouldn't this actually be divided by 8?
        # TODO: try padding length / 8. must be integers though...
        # print(f"ctc_loss: {pred_len=}, {target_len=}")
        
        # TODO FIXME
        # ctc_loss: [p.shape for p in pred]=[torch.Size([600, 38]), torch.Size([600, 38]), torch.Size([600, 38]), torch.Size([600, 38])], [t.shape for t in target]=[torch.Size([306])]
        # print(f"{pred.shape=}, {target[0].shape=}, {pred_len=}, {target_len=}")
        
        # this pads with 0, which corresponds to 'a', but by passing target_len 
        # to CTC loss we can ignore these padded values
        pred = nn.utils.rnn.pad_sequence(pred, batch_first=False) 
        # pred = nn.utils.rnn.pad_sequence(decollate_tensor(pred, pred_len), batch_first=False) 
        # pred = nn.utils.rnn.pad_sequence(pred, batch_first=False)
        target    = nn.utils.rnn.pad_sequence(target, batch_first=True)
        # print(f"\n ==== CTC ====\n{pred.shape=}, {target.shape=}\n{pred=}\n{target=}\n")
        # print(f"{pred.shape=}, {target[0].shape=}, {pred_len=}, {target_len=}")
        # print(f"ctc_loss: {[p.shape for p in pred]=}, {[t.shape for t in target]=}")
        loss = F.ctc_loss(pred, target, pred_len, target_len, blank=self.n_chars)
        return loss

    def batch_forward(self, batch):
        sessions = batch['sessions']
        emg_tup, neural_tup, audio_tup, idxs = split_batch_into_emg_neural_audio(batch)
        emg, length_emg, emg_phonemes, y_length_emg, y_emg = emg_tup
        neural, length_neural, neural_phonemes, y_length_neural, y_neural = neural_tup
        audio, length_audio, audio_phonemes, y_length_audio, y_audio = audio_tup
        paired_emg_idx, paired_audio_idx, silent_emg_idx, parallel_emg_idx, parallel_audio_idx = idxs
        
        (emg_pred, neural_pred, audio_pred), \
            (emg_z, neural_z, audio_z), \
            (emg_bz, neural_bz, audio_bz) = self(emg, neural, audio, length_emg, length_neural, length_audio,
                                                 sessions=sessions)
        ret = {
            'emg_pred': emg_pred, 'neural_pred': neural_pred, 'audio_pred': audio_pred,
            'emg_z': emg_z, 'neural_z': neural_z, 'audio_z': audio_z,
            'y_emg': y_emg, 'y_neural': y_neural, 'y_audio': y_audio,
            'y_length_emg': y_length_emg, 'y_length_neural': y_length_neural, 'y_length_audio': y_length_audio,
            'length_emg': length_emg, 'length_neural': length_neural, 'length_audio': length_audio,
            'emg_phonemes': emg_phonemes, 'neural_phonemes': neural_phonemes, 'audio_phonemes': audio_phonemes,
            'paired_emg_idx': paired_emg_idx, 'paired_audio_idx': paired_audio_idx,
            'silent_emg_idx': silent_emg_idx,
            'parallel_emg_idx': parallel_emg_idx, 'parallel_audio_idx': parallel_audio_idx,
            'emg_bz': emg_bz, 'neural_bz': neural_bz, 'audio_bz': audio_bz
        }
        return ret

    # TODO: can we simplify this somehow..? 23 required args is a lot
    def calc_loss(self, emg_pred, neural_pred, audio_pred,
                  emg_z, neural_z, audio_z,
                  y_emg, y_neural, y_audio,
                  y_length_emg, y_length_neural, y_length_audio,
                  length_emg, length_neural, length_audio,
                  emg_phonemes, neural_phonemes, audio_phonemes,
                  paired_emg_idx, paired_audio_idx, silent_emg_idx, parallel_emg_idx, parallel_audio_idx,
                  emg_bz, neural_bz, audio_bz):
        # print(f"{torch.concatenate(emg_z).shape=}, {torch.concatenate(audio_z).shape=}, {torch.concatenate(emg_phonemes).shape=}, {torch.concatenate(audio_phonemes).shape=}")
        
        if emg_pred is not None:
            length_emg = [l//8 for l in length_emg] # Gaddy doesn't do this but I think it's necessary
            emg_ctc_loss = self.ctc_loss(emg_pred, y_emg, length_emg, y_length_emg)
        else:
            logging.info("emg_pred is None")
            emg_ctc_loss = 0.
            
        if neural_pred is not None:
            neural_ctc_loss = self.ctc_loss(neural_pred, y_neural, length_neural, y_length_neural)
        else:
            logging.info("neural_pred is None")
            neural_ctc_loss = 0.
        
        if audio_pred is not None:
            audio_ctc_loss = self.ctc_loss(audio_pred, y_audio, length_audio, y_length_audio)
        else:
            logging.info("audio_pred is None")
            audio_ctc_loss = 0.
            
        # TODO: we should refactor into another function...
        # and also figure out how not to write code for cartesian product
        # INFO: this block is for Audio&EMG contrastive loss only
        if emg_z is not None and audio_z is not None:
            # use DTW with parallel audio/emg to align phonemes with silent emg
            silent_e_z = torch.concatenate([emg_z[i] for i in silent_emg_idx])
            parallel_e_z = torch.concatenate([emg_z[i] for i in parallel_emg_idx])
            parallel_a_z = torch.concatenate([audio_z[i] for i in parallel_audio_idx])
            parallel_a_phonemes = torch.concatenate([audio_phonemes[i] for i in parallel_audio_idx])
            
            # euclidean distance between silent emg and parallel audio
            # costs = torch.cdist(parallel_a_z, silent_e_z).squeeze(0)
            # cosine dissimiliarity between silent emg and parallel audio
            # costs = 1 - torchmetrics.functional.pairwise_cosine_similarity(parallel_a_z, silent_e_z).squeeze(0)
            
            # euclidean distance between silent emg and parallel emg
            costs = torch.cdist(parallel_e_z, silent_e_z).squeeze(0)
            # cosine dissimiliarity between silent emg and parallel emg
            # costs = 1 - torchmetrics.functional.pairwise_cosine_similarity(parallel_e_z, silent_e_z).squeeze(0)
            
            # print(f"cdist: {costs.dtype}")                
            # print(f"cos dissim: {costs.dtype}")
            
            alignment = align_from_distances(costs.T.detach().cpu().float().numpy())
            aligned_a_z = parallel_a_z[alignment]
            aligned_a_phonemes = parallel_a_phonemes[alignment]
            # print(f"{silent_e_z.shape=}, {parallel_a_z.shape=}, {parallel_a_phonemes.shape=}," \
            #       f"{len(alignment)=}, {aligned_a_z.shape=}, {aligned_a_phonemes.shape=}")

            
            ###### InfoNCE #####
            # contrastive loss with emg_t, audio_t as positive pairs
            
            matched_e_z = torch.concatenate([*[emg_z[i] for i in paired_emg_idx], silent_e_z])
            matched_a_z = torch.concatenate([*[audio_z[i] for i in paired_audio_idx], aligned_a_z])

            # TODO: need to make a memoizing cos sim function
            emg_audio_contrastive_loss = nobatch_cross_contrastive_loss(matched_e_z, matched_a_z,
                                                                device=self.device)

            ###### Supervised NCE #######
            paired_e_phonemes = [emg_phonemes[i] for i in paired_emg_idx]
            matched_phonemes = torch.concatenate([*paired_e_phonemes, aligned_a_phonemes])
            # for e,a in zip(paired_emg_idx,paired_audio_idx):
            #     print(f"{emg_phonemes[e].shape=}, {emg_z[e].shape=}, {audio_phonemes[a].shape=}, {audio_z[a].shape=}")
            # print(f"{matched_e_z.shape=}, {len(audio_z)=}, {silent_e_z.shape=}, {len(paired_e_phonemes)=}, {len(audio_phonemes)=}, {len(aligned_a_phonemes)=}")
            # # TODO: we are duplicating some audio_z here. need to fix
            # print(f"{matched_e_z.shape=}, {torch.concatenate([*paired_e_phonemes]).shape=})")
            # print(f"{torch.concatenate([*audio_z]).shape=}, {torch.concatenate([*audio_phonemes]).shape=})") 
            # print(f"{silent_e_z.shape=}, {aligned_a_phonemes.shape=}") 
            z = torch.concatenate([matched_e_z, *audio_z])
            z_class = torch.concatenate([matched_phonemes, *audio_phonemes])
            sup_nce_loss = supervised_contrastive_loss(z, z_class, device=self.device)
            # sup_nce_loss = self.supervised_contrastive_loss(z[:, None], z_class)
            # sup_nce_loss = 0.
            
            ###### 
        elif emg_z is not None:
            # INFO: phoneme labels aren't frame-aligned with emg, so we can't use them
            # TODO: try DTW with parallel audio/emg to align phonemes with silent emg
            # z = torch.concatenate(emg_z)
            # z_class = torch.concatenate(emg_phonemes)
            emg_audio_contrastive_loss = 0.
            sup_nce_loss = 0.
        # elif audio_z is not None:
        #     raise NotImplementedError("audio only is not expected")
        #     z = torch.concatenate(audio_z)
        #     z_class = torch.concatenate(audio_phonemes)
        else:
            emg_audio_contrastive_loss = 0.
            sup_nce_loss = 0.
            
        # TODO: add neural sup contrastive loss
        if neural_z is not None:
            pass
        
        # logging.debug(f"{z_class=}")
        
        # assert audio_pred is None, f'Audio only not implemented, got {audio_pred=}'
        logging.debug(f"emg_ctc_loss: {emg_ctc_loss}, audio_ctc_loss: {audio_ctc_loss}, " \
                        f"emg_audio_contrastive_loss: {emg_audio_contrastive_loss}, " \
                        f"sup_nce_loss: {sup_nce_loss}")
        loss = emg_ctc_loss + \
            self.neural_lambda * neural_ctc_loss + \
            self.audio_lambda * audio_ctc_loss + \
            self.cross_nce_lambda * emg_audio_contrastive_loss + \
            self.sup_nce_lambda * sup_nce_loss
        
        if torch.isnan(loss):
            logging.warning(f"Loss is NaN.")
            # emg_isnan = torch.any(torch.tensor([torch.isnan(e) for e in emg_pred]))
            # audio_isnan = torch.any(torch.tensor([torch.isnan(a) for a in audio_pred]))
            # logging.warning(f"Loss is NaN. EMG isnan output: {emg_isnan}. " \
            #       f"Audio isnan output: {audio_isnan}")
        if torch.isinf(loss):
            logging.warning(f"Loss is Inf.")
            # emg_isinf = torch.any(torch.tensor([torch.isinf(e) for e in emg_pred]))
            # audio_isinf = torch.any(torch.tensor([torch.isinf(a) for a in audio_pred]))
            # logging.warning(f"Loss is Inf. EMG isinf output: {emg_isinf}. " \
            #       f"Audio isinf output: {audio_isinf}")
        
        paired_bz = len(paired_emg_idx)
        # paired_bz <= min(emg_bz, audio_bz)
        if not emg_z is None:
            emg_z_mean = torch.concatenate([e.reshape(-1).abs() for e in emg_z]).mean()
        else:
            emg_z_mean = None
        
        if not neural_z is None:
            neural_z_mean = torch.concatenate([n.reshape(-1).abs() for n in neural_z]).mean()
        else:
            neural_z_mean = None
            
        if not audio_z is None:
            audio_z_mean = torch.concatenate([a.reshape(-1).abs() for a in audio_z]).mean()
        else:
            audio_z_mean = None
            
        return {
            'loss': loss,
            'emg_ctc_loss': emg_ctc_loss,
            'neural_ctc_loss': neural_ctc_loss,
            'audio_ctc_loss': audio_ctc_loss,
            'cross_contrastive_loss': emg_audio_contrastive_loss,
            'supervised_contrastive_loss': sup_nce_loss,
            'emg_z_mean': emg_z_mean,
            'neural_z_mean': neural_z_mean,
            'audio_z_mean': audio_z_mean,
            'emg_bz': emg_bz,
            'neural_bz': neural_bz,
            'audio_bz': audio_bz,
            'paired_bz': paired_bz
       }
    
    def _beam_search_batch(self, batch):
        "Repeatedly called by validation_step & test_step."
        
        # TODO: refactor so easy to call on nerual, emg, audio
        X = nn.utils.rnn.pad_sequence(batch['neural_features'], batch_first=True)
        # X = nn.utils.rnn.pad_sequence(batch['raw_emg'], batch_first=True)
        pred  = self.neural_forward(X, sessions=batch['sessions'])[0].cpu()
        # pred  = self.emg_forward(X)[0].cpu()

        beam_results = self.ctc_decoder(pred)
        pred_text = []
        for b in beam_results:
            if len(b) > 0:
                # I think length is zero only when there's NaNs in the output
                # we could just allow the crash here
                pred_text.append(' '.join(b[0].words).strip().lower())
            else:
                pred_text.append('')
        target_text  = [self.text_transform.clean_2(b) for b in batch['text']]
        return target_text, pred_text
    
    def training_step(self, batch, batch_idx):
        c = self.calc_loss(**self.batch_forward(batch))
        loss = c['loss']
        emg_ctc_loss = c['emg_ctc_loss']
        neural_ctc_loss = c['neural_ctc_loss']
        audio_ctc_loss = c['audio_ctc_loss']
        cross_contrastive_loss = c['cross_contrastive_loss']
        sup_contrastive_loss = c['supervised_contrastive_loss']
        emg_bz = c['emg_bz']
        neural_bz = c['neural_bz']
        audio_bz = c['audio_bz']
        paired_bz = c['paired_bz']
        summed_bz = emg_bz + neural_bz + audio_bz + paired_bz
        avg_emg_latent = c['emg_z_mean']
        avg_neural_latent = c['neural_z_mean']
        avg_audio_latent = c['audio_z_mean']
        
        
        self.log("train/loss", loss,
                 on_step=False, on_epoch=True, logger=True, prog_bar=True, batch_size=summed_bz, sync_dist=True)
        self.log("train/emg_ctc_loss", emg_ctc_loss,
            on_step=False, on_epoch=True, logger=True, prog_bar=False, batch_size=emg_bz, sync_dist=True)
        self.log("train/neural_ctc_loss", neural_ctc_loss,
            on_step=False, on_epoch=True, logger=True, prog_bar=False, batch_size=neural_bz, sync_dist=True)
        self.log("train/audio_ctc_loss", audio_ctc_loss,
            on_step=False, on_epoch=True, logger=True, prog_bar=False, batch_size=audio_bz, sync_dist=True)
        self.log("train/cross_contrastive_loss", cross_contrastive_loss,
                 on_step=False, on_epoch=True, logger=True, prog_bar=False, batch_size=paired_bz, sync_dist=True)
        self.log("train/supervised_contrastive_loss", sup_contrastive_loss,
                 on_step=False, on_epoch=True, logger=True, prog_bar=False, batch_size=paired_bz, sync_dist=True)
        if not avg_emg_latent is None:
            self.log("train/avg_emg_latent", avg_emg_latent,
                    on_step=False, on_epoch=True, logger=True, prog_bar=False, batch_size=emg_bz, sync_dist=True)
        if not avg_audio_latent is None:
            self.log("train/avg_audio_latent", avg_audio_latent,
                    on_step=False, on_epoch=True, logger=True, prog_bar=False, batch_size=audio_bz, sync_dist=True)
        if not avg_neural_latent is None:
            self.log("train/avg_neural_latent", avg_neural_latent,
                    on_step=False, on_epoch=True, logger=True, prog_bar=False, batch_size=neural_bz, sync_dist=True)
        torch.cuda.empty_cache()
        return loss

    def validation_step(self, batch, batch_idx, task="val"):
        ret = self.batch_forward(batch)
        c = self.calc_loss(**ret)
        loss = c['loss']
        emg_ctc_loss = c['emg_ctc_loss']
        neural_ctc_loss = c['neural_ctc_loss']
        audio_ctc_loss = c['audio_ctc_loss']
        emg_bz = c['emg_bz']
        neural_bz = c['neural_bz']
        audio_bz = c['audio_bz']
        paired_bz = c['paired_bz']
        summed_bz = emg_bz + neural_bz + audio_bz + paired_bz

        logging.debug(f"validation_step: {batch_idx=}, {loss=}, {emg_ctc_loss=}, {audio_ctc_loss=}, {summed_bz=}")

        # TODO: split text by emg, audio, neural
        target_text = batch['text']
        target_texts, pred_texts = self._beam_search_batch(batch)
        # print(f"text: {batch['text']}; target_text: {target_text}; pred_text: {pred_text}")
        for i, (target_text, pred_text) in enumerate(zip(target_texts, pred_texts)):
            if len(target_text) > 0:
                self.step_target.append(target_text)
                self.step_pred.append(pred_text)
                if i % 16 == 0 and type(self.logger) == NeptuneLogger:
                    # log approx 10 examples
                    self.logger.experiment[f"training/{task}/sentence_target"].append(target_text)
                    self.logger.experiment[f"training/{task}/sentence_pred"].append(pred_text)
            
        self.log(f"{task}/loss", loss, prog_bar=True, batch_size=summed_bz, sync_dist=True)
        self.log(f"{task}/emg_ctc_loss", emg_ctc_loss, prog_bar=False, batch_size=emg_bz, sync_dist=True)
        self.log(f"{task}/neural_ctc_loss", neural_ctc_loss, prog_bar=False, batch_size=neural_bz, sync_dist=True)
        self.log(f"{task}/audio_ctc_loss", audio_ctc_loss, prog_bar=False, batch_size=audio_bz, sync_dist=True)
        
        return loss
    
    def on_validation_epoch_end(self) -> None:
        # TODO: this may not be implemented correctly for DDP
        # raise NotImplementedError("on_validation_epoch_end not implemented neural, librispeech")
        logging.warning(f"start on_validation_epoch_end")
        step_target = []
        step_pred = []
        for t,p in zip(self.step_target, self.step_pred):
            if len(t) > 0:
                step_target.append(t)
                step_pred.append(p)
            else:
                print("WARN: got target length of zero during validation.")
            if len(p) == 0:
                print("WARN: got prediction length of zero during validation.")
        logging.warning(f"on_validation_epoch_end: calc wer")
        wer = jiwer.wer(step_target, step_pred)
        self.step_target.clear()
        self.step_pred.clear()
        self.log("val/wer", wer, prog_bar=True, sync_dist=True)
        # self.profiler.stop(f"validation loop")
        # self.profiler.describe()
        logging.warning(f"on_validation_epoch_end: gc.collect()")
        gc.collect()
        torch.cuda.empty_cache() # TODO: see if fixes occasional freeze...?

    
    def test_step(self, batch, batch_idx):
        return self.validation_step(batch, batch_idx, task="test")

    def log(self, *args, **kwargs):
        if 'batch_size' in kwargs and kwargs['batch_size'] == 0:
            pass
        else:
            super().log(*args, **kwargs)
            
    # def on_before_optimizer_step(self, optimizer):
    #     # Compute the 2-norm for each layer
    #     # If using mixed precision, the gradients are already unscaled here
    #     norms = pl.utilities.grad_norm(self.layer, norm_type=2)
    #     self.log_dict(norms)<|MERGE_RESOLUTION|>--- conflicted
+++ resolved
@@ -801,14 +801,10 @@
     
     def neural_encoder(self, x, sessions=None):
         "Encode neural (B x T x C) into a latent space (B x Tau x D)"
-<<<<<<< HEAD
         x = x.transpose(1,2)
         x = self.neural_pre_norm(x)
         x = x.transpose(1,2)
         if self.use_session_input_encoder:
-=======
-        if not sessions is None:
->>>>>>> b19e8dc2
             x = self.session_input_encoder(x, sessions)
         else:
             x = self.neural_input_encoder(x) # reduce number of inputs
